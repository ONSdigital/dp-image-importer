---

platform: linux

image_resource:
  type: docker-image
  source:
    repository: golang
<<<<<<< HEAD
    tag: 1.19
=======
    tag: 1.19.2
>>>>>>> d2196061

inputs:
  - name: dp-image-importer

outputs:
  - name: build

caches:
  - path: go/

run:
  path: dp-image-importer/ci/scripts/build.sh<|MERGE_RESOLUTION|>--- conflicted
+++ resolved
@@ -6,11 +6,7 @@
   type: docker-image
   source:
     repository: golang
-<<<<<<< HEAD
-    tag: 1.19
-=======
     tag: 1.19.2
->>>>>>> d2196061
 
 inputs:
   - name: dp-image-importer
